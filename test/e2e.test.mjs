--- conflicted
+++ resolved
@@ -1,12 +1,7 @@
 import { spawnSync } from 'node:child_process';
 import { join } from 'node:path';
-<<<<<<< HEAD
 import { createStackParser, nodeStackLineParser  } from '@sentry/core';
-import { beforeAll, describe, expect, test } from 'vitest';
-import { installTarballAsDependency } from './prepare.mjs';
-=======
 import { describe, expect, test } from 'vitest';
->>>>>>> fe775820
 
 const __dirname = import.meta.dirname || new URL('.', import.meta.url).pathname;
 const defaultStackParser = createStackParser(nodeStackLineParser());
